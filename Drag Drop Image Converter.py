#!/usr/bin/env python3
"""
Drag-and-drop Image Converter for Windows/Mac/Linux
- Drop multiple image files (e.g., .webp, .png, .jpg, .jpeg) to queue them.
- Choose output format (JPG/JPEG/PNG/WebP/TIFF/BMP) and options.
- Click "Convert" to export to an output folder.
- Then drop a destination folder on the MOVE area to move converted files there.

Dependencies:
  pip install pillow tkinterdnd2

Note: On some systems you may need the tkdnd DLL that comes with tkinterdnd2.
"""

import sys
import threading
import shutil
from dataclasses import dataclass
from pathlib import Path
from typing import List

try:
    # Tk base
    import tkinter as tk
    from tkinter import ttk, messagebox, filedialog
except Exception as e:
    print("Tkinter is required but not available:", e)
    sys.exit(1)

# Drag-and-drop support
try:
    from tkinterdnd2 import DND_FILES, TkinterDnD
except Exception as e:
    DND_FILES = None
    TkinterDnD = None

# Imaging
try:
    from PIL import Image, ImageEnhance, ImageFilter, ImageOps
except Exception as e:
    print("Pillow (PIL) is required. Install with: pip install pillow")
    sys.exit(1)


SUPPORTED_INPUTS = {".webp", ".png", ".jpg", ".jpeg", ".bmp", ".tif", ".tiff", ".gif", ".heic"}
# Output choices (JPG is a user-facing alias for Pillow's JPEG encoder)
OUTPUT_FORMATS = ["JPG", "JPEG", "PNG", "WEBP", "TIFF", "BMP"]

# Upscale choices exposed in the UI. Map label -> scale factor (float multiplier).
UPSCALE_OPTIONS = {
    "No Upscale (100%)": 1.0,
    "125% (1.25×)": 1.25,
    "150% (1.5×)": 1.5,
    "200% (2×)": 2.0,
}

_RESAMPLE_LANCZOS = getattr(Image, "Resampling", Image).LANCZOS

<<<<<<< HEAD

@dataclass(frozen=True)
class EnhancementSettings:
    autopilot: bool = False
    adjust_lighting: bool = False
    balance_color: bool = False
    sharpen_subject: bool = False
    preserve_text: bool = False
    denoise: bool = False

    def any_enabled(self) -> bool:
        return any(
            (
                self.autopilot,
                self.adjust_lighting,
                self.balance_color,
                self.sharpen_subject,
                self.preserve_text,
                self.denoise,
            )
        )

=======
>>>>>>> e4b99969
def is_image_file(p: Path) -> bool:
    return p.suffix.lower() in SUPPORTED_INPUTS and p.is_file()

def normalize_dnd_paths(widget, data: str) -> List[Path]:
    """Turn a Tk DND_FILES payload into a list of Path objects."""
    try:
        parts = widget.splitlist(data)  # handles brace-wrapped Windows paths
    except Exception:
        parts = data.split()
    paths: List[Path] = []
    for part in parts:
        part = str(part).strip("{}")
        p = Path(part)
        if p.exists():
            paths.append(p)
    return paths

def _resolve_output_fmt(fmt: str):
    """
    Map UI format to (pil_format, extension, is_jpeg_bool).
    - 'JPG'  -> ('JPEG', 'jpg',  True)
    - 'JPEG' -> ('JPEG', 'jpeg', True)
    - others -> (UPPER, lower,  False)
    """
    f = fmt.upper()
    if f == "JPG":
        return ("JPEG", "jpg", True)
    if f == "JPEG":
        return ("JPEG", "jpeg", True)
    return (f, f.lower(), False)

def _apply_upscale(im: Image.Image, scale: float) -> Image.Image:
    """Return an upscaled copy of *im* when scale > 1. Uses high-quality Lanczos."""
    if scale <= 1.0:
        return im
    w, h = im.size
    new_size = (int(round(w * scale)), int(round(h * scale)))
    if new_size == im.size:
        return im
    return im.resize(new_size, _RESAMPLE_LANCZOS)


<<<<<<< HEAD
def _extract_alpha(im: Image.Image):
    """Return (base_image_without_alpha, alpha_channel_or_None, original_mode)."""
    original_mode = im.mode
    alpha = None
    base = im
    if im.mode in ("RGBA", "LA"):
        alpha = im.getchannel("A")
        base = im.convert("RGB" if im.mode == "RGBA" else "L")
    elif im.mode == "P":
        # Palettes can include transparency; promote to RGB for processing.
        rgba = im.convert("RGBA")
        if "transparency" in im.info:
            alpha = rgba.getchannel("A")
        base = rgba.convert("RGB")
    elif im.mode not in ("RGB", "L"):
        base = im.convert("RGB")
    return base, alpha, original_mode


def _recombine_alpha(base: Image.Image, alpha, original_mode: str) -> Image.Image:
    if alpha is None:
        if original_mode == "L" and base.mode != "L":
            return base.convert("L")
        return base
    if original_mode == "LA":
        l = base.convert("L")
        return Image.merge("LA", (l, alpha))
    rgb = base.convert("RGB")
    rgba = rgb.copy()
    rgba.putalpha(alpha)
    return rgba


def _enhance_autopilot(im: Image.Image) -> Image.Image:
    work = im
    work = ImageOps.autocontrast(work, cutoff=1)
    if work.mode == "RGB":
        work = ImageEnhance.Color(work).enhance(1.08)
    work = ImageEnhance.Sharpness(work).enhance(1.12)
    work = ImageEnhance.Contrast(work).enhance(1.05)
    return work


def _enhance_adjust_lighting(im: Image.Image) -> Image.Image:
    work = ImageOps.autocontrast(im, cutoff=1)
    if work.mode == "RGB":
        work = ImageEnhance.Brightness(work).enhance(1.05)
    return work


def _enhance_balance_color(im: Image.Image) -> Image.Image:
    if im.mode != "RGB":
        return ImageOps.autocontrast(im, cutoff=1)
    r, g, b = im.split()
    r = ImageOps.autocontrast(r, cutoff=1)
    g = ImageOps.autocontrast(g, cutoff=1)
    b = ImageOps.autocontrast(b, cutoff=1)
    merged = Image.merge("RGB", (r, g, b))
    return ImageEnhance.Color(merged).enhance(1.06)


def _enhance_sharpen(im: Image.Image) -> Image.Image:
    return ImageEnhance.Sharpness(im).enhance(1.6)


def _enhance_preserve_text(im: Image.Image) -> Image.Image:
    work = ImageEnhance.Contrast(im).enhance(1.35)
    work = ImageEnhance.Brightness(work).enhance(1.08)
    return work.filter(ImageFilter.UnsharpMask(radius=1.2, percent=140, threshold=4))


def _enhance_denoise(im: Image.Image) -> Image.Image:
    return im.filter(ImageFilter.MedianFilter(size=3))


def apply_enhancements(im: Image.Image, settings: EnhancementSettings) -> Image.Image:
    if not settings or not settings.any_enabled():
        return im

    base, alpha, original_mode = _extract_alpha(im)
    work = base

    if settings.autopilot:
        work = _enhance_autopilot(work)

    if settings.adjust_lighting:
        work = _enhance_adjust_lighting(work)

    if settings.balance_color:
        work = _enhance_balance_color(work)

    if settings.denoise:
        work = _enhance_denoise(work)

    if settings.sharpen_subject:
        work = _enhance_sharpen(work)

    if settings.preserve_text:
        work = _enhance_preserve_text(work)

    return _recombine_alpha(work, alpha, original_mode)


=======
>>>>>>> e4b99969
def export_image(
    src: Path,
    out_dir: Path,
    fmt: str,
    quality: int,
    keep_exif: bool,
    suffix: str,
    scale: float,
<<<<<<< HEAD
    enhancements: EnhancementSettings,
=======
>>>>>>> e4b99969
) -> Path:
    out_dir.mkdir(parents=True, exist_ok=True)

    pil_fmt, out_ext, is_jpeg = _resolve_output_fmt(fmt)
    stem = src.stem
    out_name = f"{stem}{suffix}.{out_ext}"
    out_path = out_dir / out_name

    with Image.open(src) as im:
        save_kwargs = {}
        if is_jpeg:
            # JPEG doesn't support alpha; flatten transparent images onto white
            if im.mode in ("RGBA", "LA") or (im.mode == "P" and "transparency" in im.info):
                rgba = im.convert("RGBA")
                background = Image.new("RGBA", rgba.size, (255, 255, 255, 255))
                im_to_save = Image.alpha_composite(background, rgba).convert("RGB")
            else:
                im_to_save = im.convert("RGB")
            save_kwargs["quality"] = quality
            save_kwargs["optimize"] = True
            save_kwargs["progressive"] = True
        elif pil_fmt in ("PNG", "TIFF", "WEBP", "BMP"):
            im_to_save = im
            if pil_fmt == "WEBP":
                save_kwargs["quality"] = quality
                save_kwargs["method"] = 6
                save_kwargs["lossless"] = False
            if pil_fmt == "PNG" and im.mode == "P":
                im_to_save = im.convert("RGBA")
        else:
            # Fallback
            im_to_save = im

        if scale and scale > 1.0:
            im_to_save = _apply_upscale(im_to_save, scale)

<<<<<<< HEAD
        if enhancements and enhancements.any_enabled():
            im_to_save = apply_enhancements(im_to_save, enhancements)

=======
>>>>>>> e4b99969
        if keep_exif and "exif" in im.info:
            save_kwargs["exif"] = im.info["exif"]

        im_to_save.save(out_path, pil_fmt, **save_kwargs)

    return out_path


class App(TkinterDnD.Tk if TkinterDnD else tk.Tk):
    def __init__(self):
        super().__init__()
        self.title("Drag-and-Drop Image Converter")
        self.geometry("840x540")
        self.minsize(720, 480)

        self.queue: List[Path] = []
        self.converted_paths: List[Path] = []

        self._build_ui()
        self._wire_dnd()

    def _build_ui(self):
        # Top controls frame
        top = ttk.Frame(self, padding=10)
        top.pack(fill="x")

        # Output format
        ttk.Label(top, text="Output format:").grid(row=0, column=0, sticky="w")
        self.format_var = tk.StringVar(value="JPG")
        self.format_cb = ttk.Combobox(top, textvariable=self.format_var, values=OUTPUT_FORMATS, state="readonly", width=10)
        self.format_cb.grid(row=0, column=1, padx=(6, 18), sticky="w")

        # Quality
        ttk.Label(top, text="Quality (JPG/JPEG/WEBP):").grid(row=0, column=2, sticky="w")
        self.quality_var = tk.IntVar(value=90)
        self.quality_label = ttk.Label(top, text=str(self.quality_var.get()))
        self.quality_label.grid(row=0, column=4, sticky="w")
        self.quality_scale = ttk.Scale(
            top,
            from_=50,
            to=100,
            orient="horizontal",
            command=self._update_quality_label,
        )
        self.quality_scale.grid(row=0, column=3, sticky="we", padx=(6, 6))
        self.quality_scale.set(self.quality_var.get())

        # Keep EXIF
        self.exif_var = tk.BooleanVar(value=True)
        exif_cb = ttk.Checkbutton(top, text="Keep EXIF/metadata when possible", variable=self.exif_var)
        exif_cb.grid(row=1, column=0, columnspan=3, sticky="w", pady=(8, 0))

        # Suffix
        ttk.Label(top, text="Filename suffix (optional):").grid(row=1, column=3, sticky="e", padx=(6, 6))
        self.suffix_var = tk.StringVar(value="_converted")
        self.suffix_entry = ttk.Entry(top, textvariable=self.suffix_var, width=18)
        self.suffix_entry.grid(row=1, column=4, sticky="w")

        # Upscale selector
        ttk.Label(top, text="Upscale:").grid(row=2, column=0, sticky="w", pady=(8, 0))
        self.upscale_var = tk.StringVar(value=list(UPSCALE_OPTIONS.keys())[0])
        self.upscale_cb = ttk.Combobox(
            top,
            textvariable=self.upscale_var,
            values=list(UPSCALE_OPTIONS.keys()),
            state="readonly",
            width=18,
        )
        self.upscale_cb.grid(row=2, column=1, columnspan=2, sticky="w", padx=(6, 0), pady=(8, 0))

        # Output directory
        outf = ttk.Frame(self, padding=(10, 0, 10, 0))
        outf.pack(fill="x", pady=(6, 0))
        ttk.Label(outf, text="Output folder:").pack(anchor="w")
        row = ttk.Frame(outf)
        row.pack(fill="x")
        self.output_dir_var = tk.StringVar(value=str(Path.cwd() / "converted_output"))
        self.output_entry = ttk.Entry(row, textvariable=self.output_dir_var)
        self.output_entry.pack(side="left", fill="x", expand=True)
        ttk.Button(row, text="Choose…", command=self.choose_output_dir).pack(side="left", padx=(8, 0))

        # Queue frame with drop zone
        mid = ttk.Frame(self, padding=10)
        mid.pack(fill="both", expand=True)

        left = ttk.Frame(mid)
        left.pack(side="left", fill="both", expand=True, padx=(0, 10))

        ttk.Label(left, text="1) Drop image files here (or Add Files)…").pack(anchor="w")
        self.drop_area = tk.Text(left, height=8, relief="solid", borderwidth=1)
        self.drop_area.insert("end", "Drop files here…")
        # Keep in normal state for tkdnd on macOS; make read-only via bindings
        self.drop_area.pack(fill="both", expand=True, pady=(4, 8))
        for seq in ("<Key>", "<Button-1>", "<Button-2>", "<Button-3>"):
            self.drop_area.bind(seq, lambda e: "break")

        btns = ttk.Frame(left)
        btns.pack(fill="x")
        ttk.Button(btns, text="Add Files…", command=self.add_files_dialog).pack(side="left")
        ttk.Button(btns, text="Clear List", command=self.clear_queue).pack(side="left", padx=8)

        # Listbox to show queued files
        self.queue_list = tk.Listbox(left, height=8, activestyle="dotbox", selectmode="extended")
        self.queue_list.pack(fill="both", expand=True)
        ttk.Button(left, text="Remove Selected", command=self.remove_selected).pack(anchor="w", pady=(6, 0))

        # Right panel
        right = ttk.Frame(mid, width=260)
        right.pack(side="left", fill="y")

        # Convert controls
        self.convert_btn = ttk.Button(right, text="Convert ▶", command=self.convert_now)
        self.convert_btn.pack(fill="x", pady=(4, 4))
        self.progress = ttk.Progressbar(right, mode="determinate")
        self.progress.pack(fill="x")
        try:
            tk_ver = self.tk.call("info", "patchlevel")
        except Exception:
            tk_ver = "unknown"
        self.status_var = tk.StringVar(value=f"Ready. Tk {tk_ver}")
        ttk.Label(right, textvariable=self.status_var, wraplength=240, justify="left").pack(fill="x", pady=(6, 12))

        ttk.Separator(right, orient="horizontal").pack(fill="x", pady=(8, 8))

        enhancements = ttk.LabelFrame(right, text="Enhancements", padding=(8, 6))
        enhancements.pack(fill="x", pady=(0, 12))
        self.autopilot_var = tk.BooleanVar(value=False)
        ttk.Checkbutton(
            enhancements,
            text="Autopilot",
            variable=self.autopilot_var,
            command=self._on_autopilot_toggle,
        ).pack(anchor="w")
        self.enhance_hint = ttk.Label(
            enhancements,
            text="Pick enhancements to run before export.",
            wraplength=220,
            justify="left",
        )
        self.enhance_hint.pack(fill="x", pady=(4, 6))

        self.adjust_lighting_var = tk.BooleanVar(value=False)
        ttk.Checkbutton(
            enhancements,
            text="Adjust lighting",
            variable=self.adjust_lighting_var,
        ).pack(anchor="w", padx=(18, 0))

        self.balance_color_var = tk.BooleanVar(value=False)
        ttk.Checkbutton(
            enhancements,
            text="Balance color",
            variable=self.balance_color_var,
        ).pack(anchor="w", padx=(18, 0))

        self.sharpen_var = tk.BooleanVar(value=False)
        ttk.Checkbutton(
            enhancements,
            text="Sharpen subject",
            variable=self.sharpen_var,
        ).pack(anchor="w", padx=(18, 0))

        self.preserve_text_var = tk.BooleanVar(value=False)
        ttk.Checkbutton(
            enhancements,
            text="Preserve text",
            variable=self.preserve_text_var,
        ).pack(anchor="w", padx=(18, 0))

        self.denoise_var = tk.BooleanVar(value=False)
        ttk.Checkbutton(
            enhancements,
            text="Denoise",
            variable=self.denoise_var,
        ).pack(anchor="w", padx=(18, 0), pady=(0, 2))

        self._update_enhancement_hint()

        ttk.Separator(right, orient="horizontal").pack(fill="x", pady=(4, 8))

        # Move area
        ttk.Label(right, text="2) Move converted files").pack(anchor="w")
        self.move_info = ttk.Label(right, text="Drop a folder onto the box below to MOVE the newly converted files there.\n(Or click 'Choose Folder…')", wraplength=240, justify="left")
        self.move_info.pack(anchor="w", pady=(2, 6))
        self.move_drop = tk.Text(right, height=4, relief="solid", borderwidth=1)
        self.move_drop.insert("end", "Drop destination folder here…")
        # Keep in normal state for tkdnd on macOS; make read-only via bindings
        self.move_drop.pack(fill="x")
        for seq in ("<Key>", "<Button-1>", "<Button-2>", "<Button-3>"):
            self.move_drop.bind(seq, lambda e: "break")

        ttk.Button(right, text="Choose Folder…", command=self.move_choose_folder).pack(fill="x", pady=(8, 0))

        # Footer
        footer = ttk.Frame(self, padding=10)
        footer.pack(fill="x")
        ttk.Label(footer, text="Tips: You can drop files in any order. Output names get a suffix to avoid overwriting.").pack(anchor="w")

        # Grid config
        top.columnconfigure(3, weight=1)

    def _wire_dnd(self):
        if TkinterDnD:
            self.drop_area.drop_target_register(DND_FILES)
            self.drop_area.dnd_bind("<<Drop>>", self.on_drop_files)
            self.move_drop.drop_target_register(DND_FILES)
            self.move_drop.dnd_bind("<<Drop>>", self.on_drop_move_folder)
        else:
            self.status_var.set("Drag-and-drop not available (install tkinterdnd2). Use the 'Add Files…' and 'Choose…' buttons.")

    # --- UI Actions ---
<<<<<<< HEAD
    def _update_enhancement_hint(self):
        if getattr(self, "enhance_hint", None) is None:
            return
        if self.autopilot_var.get():
            text = (
                "Autopilot will gently tune lighting, color, and clarity. "
                "Toggle extra steps below if you need them."
            )
        else:
            text = "Pick individual enhancements to apply before exporting your images."
        self.enhance_hint.config(text=text)

    def _on_autopilot_toggle(self):
        if self.autopilot_var.get():
            for var in (
                self.adjust_lighting_var,
                self.balance_color_var,
                self.sharpen_var,
            ):
                if not var.get():
                    var.set(True)
        self._update_enhancement_hint()

    def _collect_enhancement_settings(self) -> EnhancementSettings:
        return EnhancementSettings(
            autopilot=bool(self.autopilot_var.get()),
            adjust_lighting=bool(self.adjust_lighting_var.get()),
            balance_color=bool(self.balance_color_var.get()),
            sharpen_subject=bool(self.sharpen_var.get()),
            preserve_text=bool(self.preserve_text_var.get()),
            denoise=bool(self.denoise_var.get()),
        )

=======
>>>>>>> e4b99969
    def _update_quality_label(self, *_):
        value = int(float(self.quality_scale.get()))
        self.quality_var.set(value)
        self.quality_label.config(text=str(value))

    def choose_output_dir(self):
        chosen = filedialog.askdirectory(title="Choose Output Folder")
        if chosen:
            self.output_dir_var.set(chosen)

    def add_files_dialog(self):
        filetypes = [
            ("Images", "*.webp *.png *.jpg *.jpeg *.bmp *.tif *.tiff *.gif *.heic"),
            ("All files", "*.*"),
        ]
        paths = filedialog.askopenfilenames(title="Select Images", filetypes=filetypes)
        self._add_paths([Path(p) for p in paths])

    def clear_queue(self):
        self.queue.clear()
        self.queue_list.delete(0, "end")
        self.status_var.set("Cleared list.")

    def remove_selected(self):
        sel = list(self.queue_list.curselection())
        if not sel:
            return
        for idx in reversed(sel):
            try:
                self.queue.pop(idx)
                self.queue_list.delete(idx)
            except Exception:
                pass
        self.status_var.set(f"Removed {len(sel)} item(s).")

    def on_drop_files(self, event):
        print("Drop event (files):", repr(getattr(event, "data", None)))
        paths = normalize_dnd_paths(self.drop_area, event.data)
        files: List[Path] = []
        for p in paths:
            if p.is_dir():
                for ext in SUPPORTED_INPUTS:
                    files.extend(p.rglob(f"*{ext}"))
            elif is_image_file(p):
                files.append(p)
        if not files:
            messagebox.showinfo("No images found", "The dropped items didn't include any supported images.")
            return
        self._add_paths(files)

    def _add_paths(self, files: List[Path]):
        new_files = [p for p in files if is_image_file(p)]
        if not new_files:
            return
        existing = {str(p.resolve()) for p in self.queue}
        added = 0
        for p in new_files:
            rp = str(p.resolve())
            if rp not in existing:
                self.queue.append(p)
                self.queue_list.insert("end", str(p))
                existing.add(rp)
                added += 1
        self.status_var.set(f"Added {added} file(s). Total in queue: {len(self.queue)}.")

    def on_drop_move_folder(self, event):
        print("Drop event (move folder):", repr(getattr(event, "data", None)))
        paths = normalize_dnd_paths(self.move_drop, event.data)
        if not paths:
            return
        dest = None
        for p in paths:
            if p.is_dir():
                dest = p
                break
        if not dest:
            messagebox.showerror("Not a folder", "Please drop a destination folder.")
            return
        self._move_converted_to(dest)

    def move_choose_folder(self):
        chosen = filedialog.askdirectory(title="Choose destination to MOVE converted files")
        if chosen:
            self._move_converted_to(Path(chosen))

    def _move_converted_to(self, dest: Path):
        if not self.converted_paths:
            messagebox.showinfo("Nothing to move", "Convert some files first, then try moving them.")
            return
        moved = 0
        dest.mkdir(parents=True, exist_ok=True)
        for src in list(self.converted_paths):
            try:
                target = dest / src.name
                if target.exists():
                    stem = src.stem
                    ext = src.suffix
                    i = 1
                    while True:
                        candidate = dest / f"{stem} ({i}){ext}"
                        if not candidate.exists():
                            target = candidate
                            break
                        i += 1
                shutil.move(str(src), str(target))
                moved += 1
                self.converted_paths.remove(src)
            except Exception as e:
                print("Move failed:", e)
        self.status_var.set(f"Moved {moved} file(s) to: {dest}")
        if moved:
            messagebox.showinfo("Move complete", f"Moved {moved} file(s) to:\n{dest}")

    def convert_now(self):
        if not self.queue:
            messagebox.showinfo("No files", "Add or drop some images first.")
            return
        out_dir = Path(self.output_dir_var.get())
        fmt = self.format_var.get().upper()
        quality = int(self.quality_var.get())
        keep_exif = bool(self.exif_var.get())
        suffix = self.suffix_var.get().strip()
        scale_label = self.upscale_var.get()
        scale = UPSCALE_OPTIONS.get(scale_label, 1.0)
<<<<<<< HEAD
        enhancements = self._collect_enhancement_settings()
=======
>>>>>>> e4b99969

        if fmt not in (f.upper() for f in OUTPUT_FORMATS):
            messagebox.showerror("Unsupported format", f"{fmt} is not supported.")
            return

        self.convert_btn.config(state="disabled")
        self.progress.config(mode="determinate", value=0, maximum=len(self.queue))
        self.status_var.set("Converting…")
        self.converted_paths.clear()

        def worker():
            successes = 0
            failures = 0
            for idx, src in enumerate(list(self.queue)):
                try:
<<<<<<< HEAD
                    out_path = export_image(
                        src,
                        out_dir,
                        fmt,
                        quality,
                        keep_exif,
                        suffix,
                        scale,
                        enhancements,
                    )
=======
                    out_path = export_image(src, out_dir, fmt, quality, keep_exif, suffix, scale)
>>>>>>> e4b99969
                    self.converted_paths.append(out_path)
                    successes += 1
                except Exception as e:
                    print(f"Failed: {src} -> {e}")
                    failures += 1
                finally:
                    self.progress.after(0, lambda v=idx+1: self.progress.config(value=v))
            def done():
                self.convert_btn.config(state="normal")
                self.status_var.set(f"Done. Converted {successes} file(s), {failures} failed. Output: {out_dir}")
                messagebox.showinfo("Conversion complete", f"Converted {successes} file(s), {failures} failed.\n\nOutput folder:\n{out_dir}\n\nNext: drop a folder onto the MOVE box to move them.")
            self.after(0, done)

        threading.Thread(target=worker, daemon=True).start()


def main():
    app = App()
    app.mainloop()


if __name__ == "__main__":
    main()<|MERGE_RESOLUTION|>--- conflicted
+++ resolved
@@ -56,31 +56,6 @@
 
 _RESAMPLE_LANCZOS = getattr(Image, "Resampling", Image).LANCZOS
 
-<<<<<<< HEAD
-
-@dataclass(frozen=True)
-class EnhancementSettings:
-    autopilot: bool = False
-    adjust_lighting: bool = False
-    balance_color: bool = False
-    sharpen_subject: bool = False
-    preserve_text: bool = False
-    denoise: bool = False
-
-    def any_enabled(self) -> bool:
-        return any(
-            (
-                self.autopilot,
-                self.adjust_lighting,
-                self.balance_color,
-                self.sharpen_subject,
-                self.preserve_text,
-                self.denoise,
-            )
-        )
-
-=======
->>>>>>> e4b99969
 def is_image_file(p: Path) -> bool:
     return p.suffix.lower() in SUPPORTED_INPUTS and p.is_file()
 
@@ -123,112 +98,6 @@
     return im.resize(new_size, _RESAMPLE_LANCZOS)
 
 
-<<<<<<< HEAD
-def _extract_alpha(im: Image.Image):
-    """Return (base_image_without_alpha, alpha_channel_or_None, original_mode)."""
-    original_mode = im.mode
-    alpha = None
-    base = im
-    if im.mode in ("RGBA", "LA"):
-        alpha = im.getchannel("A")
-        base = im.convert("RGB" if im.mode == "RGBA" else "L")
-    elif im.mode == "P":
-        # Palettes can include transparency; promote to RGB for processing.
-        rgba = im.convert("RGBA")
-        if "transparency" in im.info:
-            alpha = rgba.getchannel("A")
-        base = rgba.convert("RGB")
-    elif im.mode not in ("RGB", "L"):
-        base = im.convert("RGB")
-    return base, alpha, original_mode
-
-
-def _recombine_alpha(base: Image.Image, alpha, original_mode: str) -> Image.Image:
-    if alpha is None:
-        if original_mode == "L" and base.mode != "L":
-            return base.convert("L")
-        return base
-    if original_mode == "LA":
-        l = base.convert("L")
-        return Image.merge("LA", (l, alpha))
-    rgb = base.convert("RGB")
-    rgba = rgb.copy()
-    rgba.putalpha(alpha)
-    return rgba
-
-
-def _enhance_autopilot(im: Image.Image) -> Image.Image:
-    work = im
-    work = ImageOps.autocontrast(work, cutoff=1)
-    if work.mode == "RGB":
-        work = ImageEnhance.Color(work).enhance(1.08)
-    work = ImageEnhance.Sharpness(work).enhance(1.12)
-    work = ImageEnhance.Contrast(work).enhance(1.05)
-    return work
-
-
-def _enhance_adjust_lighting(im: Image.Image) -> Image.Image:
-    work = ImageOps.autocontrast(im, cutoff=1)
-    if work.mode == "RGB":
-        work = ImageEnhance.Brightness(work).enhance(1.05)
-    return work
-
-
-def _enhance_balance_color(im: Image.Image) -> Image.Image:
-    if im.mode != "RGB":
-        return ImageOps.autocontrast(im, cutoff=1)
-    r, g, b = im.split()
-    r = ImageOps.autocontrast(r, cutoff=1)
-    g = ImageOps.autocontrast(g, cutoff=1)
-    b = ImageOps.autocontrast(b, cutoff=1)
-    merged = Image.merge("RGB", (r, g, b))
-    return ImageEnhance.Color(merged).enhance(1.06)
-
-
-def _enhance_sharpen(im: Image.Image) -> Image.Image:
-    return ImageEnhance.Sharpness(im).enhance(1.6)
-
-
-def _enhance_preserve_text(im: Image.Image) -> Image.Image:
-    work = ImageEnhance.Contrast(im).enhance(1.35)
-    work = ImageEnhance.Brightness(work).enhance(1.08)
-    return work.filter(ImageFilter.UnsharpMask(radius=1.2, percent=140, threshold=4))
-
-
-def _enhance_denoise(im: Image.Image) -> Image.Image:
-    return im.filter(ImageFilter.MedianFilter(size=3))
-
-
-def apply_enhancements(im: Image.Image, settings: EnhancementSettings) -> Image.Image:
-    if not settings or not settings.any_enabled():
-        return im
-
-    base, alpha, original_mode = _extract_alpha(im)
-    work = base
-
-    if settings.autopilot:
-        work = _enhance_autopilot(work)
-
-    if settings.adjust_lighting:
-        work = _enhance_adjust_lighting(work)
-
-    if settings.balance_color:
-        work = _enhance_balance_color(work)
-
-    if settings.denoise:
-        work = _enhance_denoise(work)
-
-    if settings.sharpen_subject:
-        work = _enhance_sharpen(work)
-
-    if settings.preserve_text:
-        work = _enhance_preserve_text(work)
-
-    return _recombine_alpha(work, alpha, original_mode)
-
-
-=======
->>>>>>> e4b99969
 def export_image(
     src: Path,
     out_dir: Path,
@@ -237,10 +106,6 @@
     keep_exif: bool,
     suffix: str,
     scale: float,
-<<<<<<< HEAD
-    enhancements: EnhancementSettings,
-=======
->>>>>>> e4b99969
 ) -> Path:
     out_dir.mkdir(parents=True, exist_ok=True)
 
@@ -277,12 +142,6 @@
         if scale and scale > 1.0:
             im_to_save = _apply_upscale(im_to_save, scale)
 
-<<<<<<< HEAD
-        if enhancements and enhancements.any_enabled():
-            im_to_save = apply_enhancements(im_to_save, enhancements)
-
-=======
->>>>>>> e4b99969
         if keep_exif and "exif" in im.info:
             save_kwargs["exif"] = im.info["exif"]
 
@@ -494,42 +353,6 @@
             self.status_var.set("Drag-and-drop not available (install tkinterdnd2). Use the 'Add Files…' and 'Choose…' buttons.")
 
     # --- UI Actions ---
-<<<<<<< HEAD
-    def _update_enhancement_hint(self):
-        if getattr(self, "enhance_hint", None) is None:
-            return
-        if self.autopilot_var.get():
-            text = (
-                "Autopilot will gently tune lighting, color, and clarity. "
-                "Toggle extra steps below if you need them."
-            )
-        else:
-            text = "Pick individual enhancements to apply before exporting your images."
-        self.enhance_hint.config(text=text)
-
-    def _on_autopilot_toggle(self):
-        if self.autopilot_var.get():
-            for var in (
-                self.adjust_lighting_var,
-                self.balance_color_var,
-                self.sharpen_var,
-            ):
-                if not var.get():
-                    var.set(True)
-        self._update_enhancement_hint()
-
-    def _collect_enhancement_settings(self) -> EnhancementSettings:
-        return EnhancementSettings(
-            autopilot=bool(self.autopilot_var.get()),
-            adjust_lighting=bool(self.adjust_lighting_var.get()),
-            balance_color=bool(self.balance_color_var.get()),
-            sharpen_subject=bool(self.sharpen_var.get()),
-            preserve_text=bool(self.preserve_text_var.get()),
-            denoise=bool(self.denoise_var.get()),
-        )
-
-=======
->>>>>>> e4b99969
     def _update_quality_label(self, *_):
         value = int(float(self.quality_scale.get()))
         self.quality_var.set(value)
@@ -654,10 +477,6 @@
         suffix = self.suffix_var.get().strip()
         scale_label = self.upscale_var.get()
         scale = UPSCALE_OPTIONS.get(scale_label, 1.0)
-<<<<<<< HEAD
-        enhancements = self._collect_enhancement_settings()
-=======
->>>>>>> e4b99969
 
         if fmt not in (f.upper() for f in OUTPUT_FORMATS):
             messagebox.showerror("Unsupported format", f"{fmt} is not supported.")
@@ -673,20 +492,7 @@
             failures = 0
             for idx, src in enumerate(list(self.queue)):
                 try:
-<<<<<<< HEAD
-                    out_path = export_image(
-                        src,
-                        out_dir,
-                        fmt,
-                        quality,
-                        keep_exif,
-                        suffix,
-                        scale,
-                        enhancements,
-                    )
-=======
                     out_path = export_image(src, out_dir, fmt, quality, keep_exif, suffix, scale)
->>>>>>> e4b99969
                     self.converted_paths.append(out_path)
                     successes += 1
                 except Exception as e:
